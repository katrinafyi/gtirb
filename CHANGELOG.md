--- conflicted
+++ resolved
@@ -4,11 +4,8 @@
 * Stop generating debian metapackages and packages with the version attached
   to the package name. Updates in the apt-repository now support multiple
   package versions and upgrading `gtirb` with `apt-get upgrade`.
-<<<<<<< HEAD
+* Fix performance issue when checking references of ProxyBlocks in Python API.
 * Add elfSoname AuxData definition
-=======
-* Fix performance issue when checking references of ProxyBlocks in Python API.
->>>>>>> 26192171
 
 # 2.0.0
 
